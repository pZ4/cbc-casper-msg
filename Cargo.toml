[package]
name = "casper"
version = "0.0.0"
authors = ["pZ4 <pz4@protonmail.ch>"]

[dependencies]
rayon = "*"
digest = "0.7"
<<<<<<< HEAD
proptest = "0.6.0"
rand = "*"

[dev-dependencies]
quickcheck = "*"
=======
>>>>>>> 54eb8320
serde = "1.0.79"
serde_derive = "1.0.79"
bincode = "1.0.1"
blake2 = "0.7"
itertools = "0.7.8"

[dev-dependencies]
quickcheck = "*"<|MERGE_RESOLUTION|>--- conflicted
+++ resolved
@@ -6,14 +6,8 @@
 [dependencies]
 rayon = "*"
 digest = "0.7"
-<<<<<<< HEAD
 proptest = "0.6.0"
 rand = "*"
-
-[dev-dependencies]
-quickcheck = "*"
-=======
->>>>>>> 54eb8320
 serde = "1.0.79"
 serde_derive = "1.0.79"
 bincode = "1.0.1"
